// @flow

import type {
  MutableAsset as IMutableAsset,
  Blob,
  File,
  GenerateOutput,
  Transformer,
  TransformerRequest,
  TransformerResult,
  ParcelOptions
} from '@parcel/types';
<<<<<<< HEAD

=======
import type {CacheEntry} from './types';

import path from 'path';
import clone from 'clone';
>>>>>>> 4b4953e4
import {
  md5FromFilePath,
  md5FromReadableStream,
  md5FromString
} from '@parcel/utils';
import Cache from '@parcel/cache';
import {TapStream, unique} from '@parcel/utils';
import clone from 'clone';
import {createReadStream} from 'fs';
import path from 'path';

import Asset from './Asset';
import Config from './Config';
import {report} from './ReporterRunner';
<<<<<<< HEAD
=======
import nullthrows from 'nullthrows';
import {Asset, MutableAsset, assetToInternalAsset} from './public/Asset';
import InternalAsset from './Asset';
>>>>>>> 4b4953e4

type Opts = {|
  config: Config,
  options: ParcelOptions
|};

type GenerateFunc = (input: IMutableAsset) => Promise<GenerateOutput>;

const BUFFER_LIMIT = 5000000; // 5mb

export default class TransformerRunner {
  options: ParcelOptions;
  config: Config;

  constructor(opts: Opts) {
    this.options = opts.options;
    this.config = opts.config;
  }

  async transform(req: TransformerRequest): Promise<CacheEntry> {
    report({
      type: 'buildProgress',
      phase: 'transforming',
      request: req
    });

    // If a cache entry matches, no need to transform.
    let cacheEntry;
    if (this.options.cache !== false && req.code == null) {
      cacheEntry = await Cache.get(reqCacheKey(req));
    }

    let {content, size, hash} = await summarizeRequest(req);
    if (
      cacheEntry &&
      cacheEntry.hash === hash &&
      (await checkCachedAssets(cacheEntry.assets))
    ) {
      return cacheEntry;
    }

<<<<<<< HEAD
    let input = new Asset({
      // If the transformer request passed code rather than a filename,
      // use a hash as the base for the id to ensure it is unique.
      idBase: req.code ? hash : req.filePath,
=======
    let input = new InternalAsset({
>>>>>>> 4b4953e4
      filePath: req.filePath,
      type: path.extname(req.filePath).slice(1),
      ast: null,
      content,
      hash,
      env: req.env,
      stats: {
        time: 0,
        size
      },
      sideEffects: req.sideEffects
    });

    let pipeline = await this.config.getTransformers(req.filePath);
    let {assets, initialAssets} = await this.runPipeline(
      input,
      pipeline,
      cacheEntry
    );

    cacheEntry = {
      filePath: req.filePath,
      env: req.env,
      hash,
      assets,
      initialAssets
    };

    await Promise.all(
      unique(assets, initialAssets || []).map(asset => asset.commit())
    );
    await Cache.set(reqCacheKey(req), cacheEntry);
    return cacheEntry;
  }

  async runPipeline(
    input: InternalAsset,
    pipeline: Array<Transformer>,
    cacheEntry: ?CacheEntry,
    previousGenerate: ?GenerateFunc
  ): Promise<{|
    assets: Array<InternalAsset>,
    initialAssets: ?Array<InternalAsset>
  |}> {
    // Run the first transformer in the pipeline.
    let {results, generate, postProcess} = await this.runTransform(
      input,
      pipeline[0],
      previousGenerate
    );

    let assets: Array<InternalAsset> = [];
    for (let result of results) {
      let asset = input.createChildAsset(result);

      // Check if any of the cached assets match the result.
      if (cacheEntry) {
        let cachedAssets: Array<InternalAsset> = (
          cacheEntry.initialAssets || cacheEntry.assets
        ).filter(child => child.hash && child.hash === asset.hash);

        if (
          cachedAssets.length > 0 &&
          (await checkCachedAssets(cachedAssets))
        ) {
          assets = assets.concat(cachedAssets);
          continue;
        }
      }

      // If the generated asset has the same type as the input...
      // TODO: this is incorrect since multiple file types could map to the same pipeline. need to compare the pipelines.
      if (result.type === input.type) {
        // If we have reached the last transform in the pipeline, then we are done.
        if (pipeline.length === 1) {
          assets.push(await finalize(asset, generate));
        } else {
          // Recursively run the remaining transforms in the pipeline.
          let nextPipelineResult = await this.runPipeline(
            asset,
            pipeline.slice(1),
            null,
            generate
          );

          assets = assets.concat(nextPipelineResult.assets);
        }
      } else {
        // Jump to a different pipeline for the generated asset.
        let nextFilePath =
          input.filePath.slice(0, -path.extname(input.filePath).length) +
          '.' +
          result.type;
        let nextPipelineResult = await this.runPipeline(
          asset,
          await this.config.getTransformers(nextFilePath),
          null,
          generate
        );

        assets = assets.concat(nextPipelineResult.assets);
      }
    }

    // If the transformer has a postProcess function, execute that with the result of the pipeline.
    let finalAssets = await postProcess(clone(assets));
    return {
      assets: finalAssets || assets,
      initialAssets: finalAssets ? assets : null
    };
  }

  async runTransform(
    input: InternalAsset,
    transformer: Transformer,
    previousGenerate: ?GenerateFunc
  ) {
    // Load config for the transformer.
    let config = null;
    if (transformer.getConfig) {
      config = await transformer.getConfig(new Asset(input), this.options);
    }

    // If an ast exists on the input, but we cannot reuse it,
    // use the previous transform to generate code that we can re-parse.
    if (
      input.ast &&
      (!transformer.canReuseAST ||
        !transformer.canReuseAST(input.ast, this.options)) &&
      previousGenerate
    ) {
      let output = await previousGenerate(input);
      input.content = output.code;
      input.ast = null;
    }

    // Parse if there is no AST available from a previous transform.
    if (!input.ast && transformer.parse) {
      input.ast = await transformer.parse(
        new Asset(input),
        config,
        this.options
      );
    }

    // Transform.
    let results = normalizeAssets(
      // $FlowFixMe
      await transformer.transform(new MutableAsset(input), config, this.options)
    );

    // Create a generate function that can be called later to lazily generate
    let generate = async (input: IMutableAsset): Promise<GenerateOutput> => {
      if (transformer.generate) {
        return transformer.generate(input, config, this.options);
      }

      throw new Error(
        'Asset has an AST but no generate method is available on the transform'
      );
    };

    // Create a postProcess function that can be called later
    let postProcess = async (
      assets: Array<InternalAsset>
    ): Promise<Array<InternalAsset> | null> => {
      let {postProcess} = transformer;
      if (postProcess) {
        let results = await postProcess(
          assets.map(asset => new MutableAsset(asset)),
          config,
          this.options
        );

        return Promise.all(
          results.map(result => input.createChildAsset(result))
        );
      }

      return null;
    };

    return {results, generate, postProcess};
  }
}

async function finalize(
  asset: InternalAsset,
  generate: GenerateFunc
): Promise<InternalAsset> {
  if (asset.ast && generate) {
    let result = await generate(asset);
    asset.content = result.code;
    asset.map = result.map;
  }
  return asset;
}

async function checkCachedAssets(
  assets: Array<InternalAsset>
): Promise<boolean> {
  let results = await Promise.all(
    assets.map(asset => checkConnectedFiles(asset.getConnectedFiles()))
  );

  return results.every(Boolean);
}

async function checkConnectedFiles(files: Array<File>): Promise<boolean> {
  let hashes = await Promise.all(
    files.map(file => md5FromFilePath(file.filePath))
  );

  return files.every((file, index) => file.hash === hashes[index]);
}

function reqCacheKey(req: TransformerRequest): string {
  return md5FromString(req.filePath + JSON.stringify(req.env));
}

async function summarizeRequest(
  req: TransformerRequest
): Promise<{|content: Blob, hash: string, size: number|}> {
  let code = req.code;
  let content: Blob;
  let hash: string;
  let size: number;
  if (code == null) {
    // As an optimization for the common case of source code, while we read in
    // data to compute its md5 and size, buffer its contents in memory.
    // This avoids reading the data now, and then again during transformation.
    // If it exceeds BUFFER_LIMIT, throw it out and replace it with a stream to
    // lazily read it at a later point.
    content = Buffer.from([]);
    size = 0;
    hash = await md5FromReadableStream(
      createReadStream(req.filePath).pipe(
        new TapStream(buf => {
          size += buf.length;
          if (content instanceof Buffer) {
            if (size > BUFFER_LIMIT) {
              // if buffering this content would put this over BUFFER_LIMIT, replace
              // it with a stream
              content = createReadStream(req.filePath);
            } else {
              content = Buffer.concat([content, buf]);
            }
          }
        })
      )
    );
  } else {
    content = code;
    hash = md5FromString(code);
    size = Buffer.from(code).length;
  }

  return {content, hash, size};
}

function normalizeAssets(
  results: Array<TransformerResult | MutableAsset>
): Array<TransformerResult> {
  return results.map(result => {
    return result instanceof MutableAsset
      ? {
          type: result.type,
          content: assetToInternalAsset(result).content,
          ast: result.ast,
          // $FlowFixMe
          dependencies: result.getDependencies(),
          connectedFiles: result.getConnectedFiles(),
          // $FlowFixMe
          env: result.env,
          isIsolated: result.isIsolated,
          meta: result.meta
        }
      : result;
  });
}<|MERGE_RESOLUTION|>--- conflicted
+++ resolved
@@ -10,14 +10,10 @@
   TransformerResult,
   ParcelOptions
 } from '@parcel/types';
-<<<<<<< HEAD
-
-=======
 import type {CacheEntry} from './types';
 
 import path from 'path';
 import clone from 'clone';
->>>>>>> 4b4953e4
 import {
   md5FromFilePath,
   md5FromReadableStream,
@@ -25,19 +21,12 @@
 } from '@parcel/utils';
 import Cache from '@parcel/cache';
 import {TapStream, unique} from '@parcel/utils';
-import clone from 'clone';
 import {createReadStream} from 'fs';
-import path from 'path';
-
-import Asset from './Asset';
+
 import Config from './Config';
 import {report} from './ReporterRunner';
-<<<<<<< HEAD
-=======
-import nullthrows from 'nullthrows';
-import {Asset, MutableAsset, assetToInternalAsset} from './public/Asset';
+import {MutableAsset, assetToInternalAsset} from './public/Asset';
 import InternalAsset from './Asset';
->>>>>>> 4b4953e4
 
 type Opts = {|
   config: Config,
@@ -79,14 +68,10 @@
       return cacheEntry;
     }
 
-<<<<<<< HEAD
-    let input = new Asset({
+    let input = new InternalAsset({
       // If the transformer request passed code rather than a filename,
       // use a hash as the base for the id to ensure it is unique.
       idBase: req.code ? hash : req.filePath,
-=======
-    let input = new InternalAsset({
->>>>>>> 4b4953e4
       filePath: req.filePath,
       type: path.extname(req.filePath).slice(1),
       ast: null,
@@ -207,7 +192,10 @@
     // Load config for the transformer.
     let config = null;
     if (transformer.getConfig) {
-      config = await transformer.getConfig(new Asset(input), this.options);
+      config = await transformer.getConfig(
+        new MutableAsset(input),
+        this.options
+      );
     }
 
     // If an ast exists on the input, but we cannot reuse it,
@@ -226,7 +214,7 @@
     // Parse if there is no AST available from a previous transform.
     if (!input.ast && transformer.parse) {
       input.ast = await transformer.parse(
-        new Asset(input),
+        new MutableAsset(input),
         config,
         this.options
       );
