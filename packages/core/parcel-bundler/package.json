--- conflicted
+++ resolved
@@ -27,14 +27,10 @@
     "@babel/template": "^7.0.0",
     "@babel/traverse": "^7.0.0",
     "@babel/types": "^7.0.0",
-<<<<<<< HEAD
-    "@parcel/logger": "^1.10.3",
-=======
     "@iarna/toml": "^2.2.0",
     "@parcel/fs": "^1.10.3",
     "@parcel/logger": "^1.10.3",
     "@parcel/utils": "^1.10.3",
->>>>>>> cc33b970
     "@parcel/watcher": "1.10.3",
     "@parcel/workers": "^1.10.3",
     "ansi-to-html": "^0.6.4",
@@ -82,12 +78,8 @@
     "@babel/plugin-syntax-export-default-from": "^7.0.0",
     "@babel/plugin-syntax-export-namespace-from": "^7.0.0",
     "@babel/plugin-transform-runtime": "^7.0.0",
-<<<<<<< HEAD
+    "@babel/preset-flow": "^7.0.0",
     "@babel/register": "^7.0.0",
-=======
-    "@babel/preset-flow": "^7.0.0",
-    "@parcel/babel-register": "^1.10.3",
->>>>>>> cc33b970
     "@parcel/test-utils": "^1.10.3",
     "@vue/component-compiler-utils": "^2.0.0",
     "babel-core": "^6.26.3",
@@ -98,11 +90,8 @@
     "coffeescript": "^2.0.3",
     "cross-env": "^5.1.1",
     "elm": "^0.19.0",
-<<<<<<< HEAD
-=======
     "elm-hot": "^1.0.1",
     "eslint": "^4.13.0",
->>>>>>> cc33b970
     "glslify-bundle": "^5.0.0",
     "glslify-deps": "^1.3.0",
     "graphql": "^0.11.7",
