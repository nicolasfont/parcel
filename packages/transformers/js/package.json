--- conflicted
+++ resolved
@@ -15,13 +15,6 @@
     "prepublish": "yarn build"
   },
   "dependencies": {
-<<<<<<< HEAD
-    "@parcel/plugin": "^2.0.0",
-    "@parcel/scope-hoisting": "^2.0.0"
-  },
-  "devDependencies": {
-    "@parcel/eslint-config": "1.10.3"
-=======
     "@babel/core": "^7.0.0",
     "@babel/generator": "^7.0.0",
     "@babel/parser": "^7.0.0",
@@ -31,10 +24,10 @@
     "@babel/types": "^7.0.0",
     "@parcel/logger": "^2.0.0",
     "@parcel/plugin": "^2.0.0",
+    "@parcel/scope-hoisting": "^2.0.0",
     "@parcel/utils": "^1.10.3",
     "babylon-walk": "^1.0.2",
     "node-libs-browser": "^2.0.0",
     "semver": "^5.4.1"
->>>>>>> 4b6e1ed3
   }
 }